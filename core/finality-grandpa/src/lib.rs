--- conflicted
+++ resolved
@@ -86,12 +86,7 @@
 use codec::{Encode, Decode};
 use consensus_common::{BlockImport, ImportBlock, ImportResult, Authorities};
 use runtime_primitives::traits::{
-<<<<<<< HEAD
-	NumberFor, Block as BlockT, Header as HeaderT, DigestFor,
-	Hash as HashT
-=======
 	NumberFor, Block as BlockT, Header as HeaderT, DigestFor, ProvideRuntimeApi
->>>>>>> db8beaef
 };
 use fg_primitives::GrandpaApi;
 use runtime_primitives::generic::BlockId;
@@ -818,21 +813,6 @@
 	}
 }
 
-<<<<<<< HEAD
-/// Client side of the GRANDPA APIs declared in fg-primitives.
-pub trait ApiClient<Block: BlockT<Hash=H256>> {
-	/// Get the genesis authorities for GRANDPA.
-	fn genesis_authorities(&self) -> Result<Vec<(AuthorityId, u64)>, ClientError>;
-
-	/// Check a header's digest for a scheduled change.
-	// TODO: support more kinds of authority keys.
-	fn scheduled_change(&self, header: &Block::Header)
-		-> Result<Option<ScheduledChange<NumberFor<Block>>>, ClientError>;
-}
-=======
->>>>>>> db8beaef
-
-
 /// A block-import handler for GRANDPA.
 ///
 /// This scans each imported block for signals of changing authority set.
@@ -930,18 +910,12 @@
 	}
 }
 
-<<<<<<< HEAD
-/// Make block importer a link half can be to tied to
-pub fn block_import<B, E, Block: BlockT<Hash=H256>, Api, RA>(client: Arc<Client<B, E, Block, RA>>, api_client: Api)
-	-> Result<(GrandpaBlockImport<B, E, Block, Api, RA>, LinkHalf<B, E, Block, RA>), ClientError>
-=======
 /// Make block importer and link half necessary to tie the background voter
 /// to it.
 pub fn block_import<B, E, Block: BlockT<Hash=H256>, RA, PRA>(
 	client: Arc<Client<B, E, Block, RA>>,
 	api: Arc<PRA>
 ) -> Result<(GrandpaBlockImport<B, E, Block, RA, PRA>, LinkHalf<B, E, Block, RA>), ClientError>
->>>>>>> db8beaef
 	where
 		B: Backend<Block, Blake2Hasher> + 'static,
 		E: CallExecutor<Block, Blake2Hasher> + 'static + Clone + Send + Sync,
@@ -974,13 +948,6 @@
 			.into(),
 	};
 
-<<<<<<< HEAD
-	Ok((GrandpaBlockImport {
-			inner: client.clone(),
-			authority_set: authority_set.clone(),
-			api_client
-	}, LinkHalf { authority_set, client }))
-=======
 	Ok((
 		GrandpaBlockImport {
 			inner: client.clone(),
@@ -989,7 +956,6 @@
 		},
 		LinkHalf { client, authority_set },
 	))
->>>>>>> db8beaef
 }
 
 /// Run a GRANDPA voter as a task. Provide configuration and a link to a
