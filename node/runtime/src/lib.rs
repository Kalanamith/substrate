// Copyright 2018 Parity Technologies (UK) Ltd.
// This file is part of Substrate.

// Substrate is free software: you can redistribute it and/or modify
// it under the terms of the GNU General Public License as published by
// the Free Software Foundation, either version 3 of the License, or
// (at your option) any later version.

// Substrate is distributed in the hope that it will be useful,
// but WITHOUT ANY WARRANTY; without even the implied warranty of
// MERCHANTABILITY or FITNESS FOR A PARTICULAR PURPOSE.  See the
// GNU General Public License for more details.

// You should have received a copy of the GNU General Public License
// along with Substrate.  If not, see <http://www.gnu.org/licenses/>.

//! The Substrate runtime. This can be compiled with ``#[no_std]`, ready for Wasm.

#![cfg_attr(not(feature = "std"), no_std)]
// `construct_runtime!` does a lot of recursion and requires us to increase the limit to 256.
#![recursion_limit="256"]

#[macro_use]
extern crate srml_support;

#[macro_use]
extern crate sr_primitives as runtime_primitives;

#[cfg(feature = "std")]
#[macro_use]
extern crate serde_derive;

extern crate substrate_primitives;

#[macro_use]
extern crate substrate_client as client;

#[macro_use]
extern crate parity_codec_derive;

extern crate parity_codec as codec;

extern crate sr_std as rstd;
extern crate srml_balances as balances;
extern crate srml_consensus as consensus;
extern crate srml_contract as contract;
extern crate srml_council as council;
extern crate srml_democracy as democracy;
extern crate srml_executive as executive;
extern crate srml_grandpa as grandpa;
extern crate srml_session as session;
extern crate srml_staking as staking;
extern crate srml_system as system;
extern crate srml_timestamp as timestamp;
extern crate srml_treasury as treasury;
extern crate srml_upgrade_key as upgrade_key;
#[macro_use]
extern crate sr_version as version;
extern crate node_primitives;
extern crate substrate_finality_grandpa_primitives;

#[cfg(feature = "std")]
use codec::{Encode, Decode};
use rstd::prelude::*;
use substrate_primitives::u32_trait::{_2, _4};
use node_primitives::{
	AccountId, AccountIndex, Balance, BlockNumber, Hash, Index, SessionKey, Signature
};
use grandpa::fg_primitives::{GrandpaApi, ScheduledChange,  id::*};
#[cfg(feature = "std")]
use node_primitives::Block as GBlock;
use client::{block_builder::api::runtime::*, runtime_api::{runtime::*, id::*}};
#[cfg(feature = "std")]
use client::runtime_api::ApiExt;
use runtime_primitives::ApplyResult;
use runtime_primitives::transaction_validity::TransactionValidity;
use runtime_primitives::generic;
use runtime_primitives::traits::{Convert, BlakeTwo256, Block as BlockT, DigestFor, NumberFor};
#[cfg(feature = "std")]
use runtime_primitives::traits::ApiRef;
#[cfg(feature = "std")]
use substrate_primitives::AuthorityId;
use version::RuntimeVersion;
use council::{motions as council_motions, voting as council_voting};
#[cfg(feature = "std")]
use council::seats as council_seats;
#[cfg(any(feature = "std", test))]
use version::NativeVersion;
use substrate_primitives::OpaqueMetadata;
use substrate_finality_grandpa_primitives::{runtime::GrandpaApi, ScheduledChange};

#[cfg(any(feature = "std", test))]
pub use runtime_primitives::BuildStorage;
pub use consensus::Call as ConsensusCall;
pub use timestamp::Call as TimestampCall;
pub use balances::Call as BalancesCall;
pub use runtime_primitives::{Permill, Perbill};
pub use timestamp::BlockPeriod;
pub use srml_support::{StorageValue, RuntimeMetadata};

const TIMESTAMP_SET_POSITION: u32 = 0;
const NOTE_OFFLINE_POSITION: u32 = 1;

/// Runtime version.
pub const VERSION: RuntimeVersion = RuntimeVersion {
	spec_name: ver_str!("node"),
	impl_name: ver_str!("substrate-node"),
	authoring_version: 1,
	spec_version: 1,
	impl_version: 0,
	apis: apis_vec!([
		(BLOCK_BUILDER, 1),
		(TAGGED_TRANSACTION_QUEUE, 1),
		(METADATA, 1),
		(GRANDPA_API, 1),
	]),
};

/// Native version.
#[cfg(any(feature = "std", test))]
pub fn native_version() -> NativeVersion {
	NativeVersion {
		runtime_version: VERSION,
		can_author_with: Default::default(),
	}
}

impl system::Trait for Runtime {
	type Origin = Origin;
	type Index = Index;
	type BlockNumber = BlockNumber;
	type Hash = Hash;
	type Hashing = BlakeTwo256;
	type Digest = generic::Digest<Log>;
	type AccountId = AccountId;
	type Header = generic::Header<BlockNumber, BlakeTwo256, Log>;
	type Event = Event;
	type Log = Log;
}

impl balances::Trait for Runtime {
	type Balance = Balance;
	type AccountIndex = AccountIndex;
	type OnFreeBalanceZero = (Staking, Contract);
	type EnsureAccountLiquid = Staking;
	type Event = Event;
}

impl consensus::Trait for Runtime {
	const NOTE_OFFLINE_POSITION: u32 = NOTE_OFFLINE_POSITION;
	type Log = Log;
	type SessionKey = SessionKey;
	type OnOfflineValidator = Staking;
}

impl timestamp::Trait for Runtime {
	const TIMESTAMP_SET_POSITION: u32 = TIMESTAMP_SET_POSITION;
	type Moment = u64;
}

/// Session key conversion.
pub struct SessionKeyConversion;
impl Convert<AccountId, SessionKey> for SessionKeyConversion {
	fn convert(a: AccountId) -> SessionKey {
		a.to_fixed_bytes().into()
	}
}

impl session::Trait for Runtime {
	type ConvertAccountIdToSessionKey = SessionKeyConversion;
	type OnSessionChange = (Staking, grandpa::SyncedAuthorities<Runtime>);
	type Event = Event;
}

impl staking::Trait for Runtime {
	type OnRewardMinted = Treasury;
	type Event = Event;
}

impl democracy::Trait for Runtime {
	type Proposal = Call;
	type Event = Event;
}

impl council::Trait for Runtime {
	type Event = Event;
}

impl council::voting::Trait for Runtime {
	type Event = Event;
}

impl council::motions::Trait for Runtime {
	type Origin = Origin;
	type Proposal = Call;
	type Event = Event;
}

impl treasury::Trait for Runtime {
	type ApproveOrigin = council_motions::EnsureMembers<_4>;
	type RejectOrigin = council_motions::EnsureMembers<_2>;
	type Event = Event;
}

impl contract::Trait for Runtime {
	type Gas = u64;
	type DetermineContractAddress = contract::SimpleAddressDeterminator<Runtime>;
	type Event = Event;
}

impl upgrade_key::Trait for Runtime {
	type Event = Event;
}

impl grandpa::Trait for Runtime {
	type SessionKey = SessionKey;
	type Log = Log;
}

construct_runtime!(
	pub enum Runtime with Log(InternalLog: DigestItem<Hash, SessionKey>) where
		Block = Block,
		UncheckedExtrinsic = UncheckedExtrinsic
	{
		System: system::{default, Log(ChangesTrieRoot)},
		Timestamp: timestamp::{Module, Call, Storage, Config<T>, Inherent},
		Consensus: consensus::{Module, Call, Storage, Config<T>, Log(AuthoritiesChange), Inherent},
		Balances: balances,
		Session: session,
		Staking: staking,
		Democracy: democracy,
		Council: council::{Module, Call, Storage, Event<T>},
		CouncilVoting: council_voting,
		CouncilMotions: council_motions::{Module, Call, Storage, Event<T>, Origin},
		CouncilSeats: council_seats::{Config<T>},
		Grandpa: grandpa::{Module, Storage, Config<T>, Log()},
		Treasury: treasury,
		Contract: contract::{Module, Call, Config<T>, Event<T>},
		UpgradeKey: upgrade_key,
	}
);

/// The address format for describing accounts.
pub use balances::address::Address as RawAddress;
/// The address format for describing accounts.
pub type Address = balances::Address<Runtime>;
/// Block header type as expected by this runtime.
pub type Header = generic::Header<BlockNumber, BlakeTwo256, Log>;
/// Block type as expected by this runtime.
pub type Block = generic::Block<Header, UncheckedExtrinsic>;
/// A Block signed with a Justification
pub type SignedBlock = generic::SignedBlock<Block>;
/// BlockId type as expected by this runtime.
pub type BlockId = generic::BlockId<Block>;
/// Unchecked extrinsic type as expected by this runtime.
pub type UncheckedExtrinsic = generic::UncheckedMortalExtrinsic<Address, Index, Call, Signature>;
/// Extrinsic type that has already been checked.
pub type CheckedExtrinsic = generic::CheckedExtrinsic<AccountId, Index, Call>;
/// Executive: handles dispatch to the various modules.
pub type Executive = executive::Executive<Runtime, Block, balances::ChainContext<Runtime>, Balances, AllModules>;

#[cfg(feature = "std")]
pub struct ClientWithApi {
	call: ::std::ptr::NonNull<client::runtime_api::CallApiAt<GBlock>>,
	commit_on_success: ::std::cell::RefCell<bool>,
	initialised_block: ::std::cell::RefCell<Option<GBlockId>>,
	changes: ::std::cell::RefCell<client::runtime_api::OverlayedChanges>,
}

#[cfg(feature = "std")]
unsafe impl Send for ClientWithApi {}
#[cfg(feature = "std")]
unsafe impl Sync for ClientWithApi {}

#[cfg(feature = "std")]
impl ApiExt for ClientWithApi {
	fn map_api_result<F: FnOnce(&Self) -> Result<R, E>, R, E>(&self, map_call: F) -> Result<R, E> {
		*self.commit_on_success.borrow_mut() = false;
		let res = map_call(self);
		*self.commit_on_success.borrow_mut() = true;

		self.commit_on_ok(&res);

		res
	}
}

#[cfg(feature = "std")]
impl client::runtime_api::ConstructRuntimeApi<GBlock> for ClientWithApi {
	fn construct_runtime_api<'a, T: client::runtime_api::CallApiAt<GBlock>>(call: &'a T) -> ApiRef<'a, Self> {
		ClientWithApi {
			call: unsafe {
				::std::ptr::NonNull::new_unchecked(
					::std::mem::transmute(
						call as &client::runtime_api::CallApiAt<GBlock>
					)
				)
			},
			commit_on_success: true.into(),
			initialised_block: None.into(),
			changes: Default::default(),
		}.into()
	}
}

#[cfg(feature = "std")]
impl ClientWithApi {
	fn call_api_at<A: Encode, R: Decode>(
		&self,
		at: &GBlockId,
		function: &'static str,
		args: &A
	) -> client::error::Result<R> {
		let res = unsafe {
			self.call.as_ref().call_api_at(
				at,
				function,
				args.encode(),
				&mut *self.changes.borrow_mut(),
				&mut *self.initialised_block.borrow_mut()
			).and_then(|r|
				R::decode(&mut &r[..])
					.ok_or_else(||
						client::error::ErrorKind::CallResultDecode(function).into()
					)
			)
		};

		self.commit_on_ok(&res);
		res
	}

	fn commit_on_ok<R, E>(&self, res: &Result<R, E>) {
		if *self.commit_on_success.borrow() {
			if res.is_err() {
				self.changes.borrow_mut().discard_prospective();
			} else {
				self.changes.borrow_mut().commit_prospective();
			}
		}
	}
}

#[cfg(feature = "std")]
type GBlockId = generic::BlockId<GBlock>;

#[cfg(feature = "std")]
impl client::runtime_api::Core<GBlock> for ClientWithApi {
	fn version(&self, at: &GBlockId) -> Result<RuntimeVersion, client::error::Error> {
		self.call_api_at(at, "version", &())
	}

	fn authorities(&self, at: &GBlockId) -> Result<Vec<AuthorityId>, client::error::Error> {
		self.call_api_at(at, "authorities", &())
	}

	fn execute_block(&self, at: &GBlockId, block: &GBlock) -> Result<(), client::error::Error> {
		self.call_api_at(at, "execute_block", block)
	}

	fn initialise_block(&self, at: &GBlockId, header: &<GBlock as BlockT>::Header) -> Result<(), client::error::Error> {
		self.call_api_at(at, "initialise_block", header)
	}
}

#[cfg(feature = "std")]
impl client::block_builder::api::BlockBuilder<GBlock> for ClientWithApi {
	fn apply_extrinsic(&self, at: &GBlockId, extrinsic: &<GBlock as BlockT>::Extrinsic) -> Result<ApplyResult, client::error::Error> {
		self.call_api_at(at, "apply_extrinsic", extrinsic)
	}

	fn finalise_block(&self, at: &GBlockId) -> Result<<GBlock as BlockT>::Header, client::error::Error> {
		self.call_api_at(at, "finalise_block", &())
	}

	fn inherent_extrinsics<Inherent: Decode + Encode, Unchecked: Decode + Encode>(
		&self, at: &GBlockId, inherent: &Inherent
	) -> Result<Vec<Unchecked>, client::error::Error> {
		self.call_api_at(at, "inherent_extrinsics", inherent)
	}

	fn check_inherents<Inherent: Decode + Encode, Error: Decode + Encode>(&self, at: &GBlockId, block: &GBlock, inherent: &Inherent) -> Result<Result<(), Error>, client::error::Error> {
		self.call_api_at(at, "check_inherents", &(block, inherent))
	}

	fn random_seed(&self, at: &GBlockId) -> Result<<GBlock as BlockT>::Hash, client::error::Error> {
		self.call_api_at(at, "random_seed", &())
	}
}

#[cfg(feature = "std")]
impl client::runtime_api::TaggedTransactionQueue<GBlock> for ClientWithApi {
	fn validate_transaction(
		&self,
		at: &GBlockId,
		utx: &<GBlock as BlockT>::Extrinsic
	) -> Result<TransactionValidity, client::error::Error> {
		self.call_api_at(at, "validate_transaction", utx)
	}
}

#[cfg(feature = "std")]
impl client::runtime_api::Metadata<GBlock> for ClientWithApi {
	fn metadata(&self, at: &GBlockId) -> Result<OpaqueMetadata, client::error::Error> {
		self.call_api_at(at, "metadata", &())
	}
}

#[cfg(feature = "std")]
impl substrate_finality_grandpa_primitives::GrandpaApi<GBlock> for ClientWithApi {
	fn grandpa_pending_change(&self, at: &GBlockId, digest: &DigestFor<GBlock>)
		-> Result<Option<ScheduledChange<NumberFor<GBlock>>>, client::error::Error> {
		self.call_api_at(at, "grandpa_pending_change", digest)
	}

	fn grandpa_authorities(&self, at: &GBlockId)
		-> Result<Vec<(AuthorityId, u64)>, client::error::Error> {
		self.call_api_at(at, "grandpa_authorities", &())
	}
}

impl_runtime_apis! {
	impl Core<Block> for Runtime {
		fn version() -> RuntimeVersion {
			VERSION
		}

		fn authorities() -> Vec<SessionKey> {
			Consensus::authorities()
		}

		fn execute_block(block: Block) {
			Executive::execute_block(block)
		}

		fn initialise_block(header: <Block as BlockT>::Header) {
			Executive::initialise_block(&header)
		}
	}

	impl Metadata for Runtime {
		fn metadata() -> OpaqueMetadata {
			Runtime::metadata().into()
		}
	}

	impl BlockBuilder<Block, InherentData, UncheckedExtrinsic, InherentData, InherentError> for Runtime {
		fn apply_extrinsic(extrinsic: <Block as BlockT>::Extrinsic) -> ApplyResult {
			Executive::apply_extrinsic(extrinsic)
		}

		fn finalise_block() -> <Block as BlockT>::Header {
			Executive::finalise_block()
		}

		fn inherent_extrinsics(data: InherentData) -> Vec<UncheckedExtrinsic> {
			data.create_inherent_extrinsics()
		}

		fn check_inherents(block: Block, data: InherentData) -> Result<(), InherentError> {
			data.check_inherents(block)
		}

		fn random_seed() -> <Block as BlockT>::Hash {
			System::random_seed()
		}
	}

	impl TaggedTransactionQueue<Block> for Runtime {
		fn validate_transaction(tx: <Block as BlockT>::Extrinsic) -> TransactionValidity {
			Executive::validate_transaction(tx)
		}
	}

<<<<<<< HEAD
	impl GrandpaApi<Block> for Runtime {
		fn grandpa_pending_change(digest: DigestFor<Block>)
			-> Option<ScheduledChange<NumberFor<Block>>>
		{
			for log in digest.logs.iter().filter_map(|l| match l {
				Log(InternalLog::grandpa(grandpa_signal)) => Some(grandpa_signal),
				_=> None
			}) {
				if let Some(change) = Grandpa::scrape_digest_change(log) {
					return Some(change);
				}
			}
			None
		}

		fn grandpa_authorities() -> Vec<(SessionKey, u64)> {
			Grandpa::grandpa_authorities()
=======

	impl GrandpaApi<Block> for ClientWithApi {
		fn grandpa_pending_change(_digest: DigestFor<Block>)
			-> Option<ScheduledChange<NumberFor<Block>>> {
			unimplemented!("Robert, where is the impl?")
		}

		fn grandpa_authorities() -> Vec<(SessionKey, u64)> {
			unimplemented!("Robert, where is the impl?")
>>>>>>> db8beaef
		}
	}
}<|MERGE_RESOLUTION|>--- conflicted
+++ resolved
@@ -57,7 +57,6 @@
 #[macro_use]
 extern crate sr_version as version;
 extern crate node_primitives;
-extern crate substrate_finality_grandpa_primitives;
 
 #[cfg(feature = "std")]
 use codec::{Encode, Decode};
@@ -66,7 +65,7 @@
 use node_primitives::{
 	AccountId, AccountIndex, Balance, BlockNumber, Hash, Index, SessionKey, Signature
 };
-use grandpa::fg_primitives::{GrandpaApi, ScheduledChange,  id::*};
+use grandpa::fg_primitives::{runtime::GrandpaApi, ScheduledChange,  id::*};
 #[cfg(feature = "std")]
 use node_primitives::Block as GBlock;
 use client::{block_builder::api::runtime::*, runtime_api::{runtime::*, id::*}};
@@ -87,7 +86,6 @@
 #[cfg(any(feature = "std", test))]
 use version::NativeVersion;
 use substrate_primitives::OpaqueMetadata;
-use substrate_finality_grandpa_primitives::{runtime::GrandpaApi, ScheduledChange};
 
 #[cfg(any(feature = "std", test))]
 pub use runtime_primitives::BuildStorage;
@@ -472,7 +470,6 @@
 		}
 	}
 
-<<<<<<< HEAD
 	impl GrandpaApi<Block> for Runtime {
 		fn grandpa_pending_change(digest: DigestFor<Block>)
 			-> Option<ScheduledChange<NumberFor<Block>>>
@@ -490,17 +487,6 @@
 
 		fn grandpa_authorities() -> Vec<(SessionKey, u64)> {
 			Grandpa::grandpa_authorities()
-=======
-
-	impl GrandpaApi<Block> for ClientWithApi {
-		fn grandpa_pending_change(_digest: DigestFor<Block>)
-			-> Option<ScheduledChange<NumberFor<Block>>> {
-			unimplemented!("Robert, where is the impl?")
-		}
-
-		fn grandpa_authorities() -> Vec<(SessionKey, u64)> {
-			unimplemented!("Robert, where is the impl?")
->>>>>>> db8beaef
 		}
 	}
 }