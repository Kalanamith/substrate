// Copyright 2018 Parity Technologies (UK) Ltd.
// This file is part of Substrate.

// Substrate is free software: you can redistribute it and/or modify
// it under the terms of the GNU General Public License as published by
// the Free Software Foundation, either version 3 of the License, or
// (at your option) any later version.

// Substrate is distributed in the hope that it will be useful,
// but WITHOUT ANY WARRANTY; without even the implied warranty of
// MERCHANTABILITY or FITNESS FOR A PARTICULAR PURPOSE.  See the
// GNU General Public License for more details.

// You should have received a copy of the GNU General Public License
// along with Substrate.  If not, see <http://www.gnu.org/licenses/>.

#![warn(unused_extern_crates)]

//! Service and ServiceFactory implementation. Specialized wrapper over substrate service.

use std::sync::Arc;
use transaction_pool::{self, txpool::{Pool as TransactionPool}};
use node_runtime::{GenesisConfig, ClientWithApi};
use node_primitives::Block;
use substrate_service::{
	FactoryFullConfiguration, LightComponents, FullComponents, FullBackend,
	FullClient, LightClient, LightBackend, FullExecutor, LightExecutor, TaskExecutor,
	ServiceFactory,
};
use node_executor;
<<<<<<< HEAD
use consensus::{import_queue, start_aura, Config as AuraConfig, AuraImportQueue};
use primitives::ed25519::Pair;
=======
use consensus::{import_queue, start_aura, Config as AuraConfig, AuraImportQueue, NothingExtra};
>>>>>>> db8beaef
use client;
use std::time::Duration;
use grandpa;

const AURA_SLOT_DURATION: u64 = 6;

type GrandpaBlockImport<F> = grandpa::GrandpaBlockImport<
	FullBackend<F>,
	FullExecutor<F>,
	<F as ServiceFactory>::Block, 
	Arc<client::Client<FullBackend<F>, FullExecutor<F>, <F as ServiceFactory>::Block, <F as ServiceFactory>::RuntimeApi>>,
	<F as ServiceFactory>::RuntimeApi
>;

type GrandpaLinkHalf<F> = grandpa::LinkHalf<
	FullBackend<F>,
	FullExecutor<F>,
	<F as ServiceFactory>::Block, 
	<F as ServiceFactory>::RuntimeApi
>;

construct_simple_protocol! {
	/// Demo protocol attachment for substrate.
	pub struct NodeProtocol where Block = Block { }
}

/// Node specific configuration
pub struct NodeConfig<F: substrate_service::ServiceFactory> {
	/// should run as a grandpa authority
	pub grandpa_authority: bool,
	/// should run as a grandpa authority only, don't validate as usual
	pub grandpa_authority_only: bool,
	/// grandpa connection to import block
	pub grandpa_link_half: Option<GrandpaLinkHalf<F>>,
}

impl<F> Default for NodeConfig<F> where F: substrate_service::ServiceFactory {
	fn default() -> NodeConfig<F> {
		NodeConfig {
			grandpa_authority: false,
			grandpa_authority_only: false,
			grandpa_link_half: None
		}
	}
}

construct_service_factory! {
	struct Factory {
		Block = Block,
		RuntimeApi = ClientWithApi,
		NetworkProtocol = NodeProtocol { |config| Ok(NodeProtocol::new()) },
		RuntimeDispatch = node_executor::Executor,
		FullTransactionPoolApi = transaction_pool::ChainApi<client::Client<FullBackend<Self>, FullExecutor<Self>, Block, ClientWithApi>, Block>
			{ |config, client| Ok(TransactionPool::new(config, transaction_pool::ChainApi::new(client))) },
		LightTransactionPoolApi = transaction_pool::ChainApi<client::Client<LightBackend<Self>, LightExecutor<Self>, Block, ClientWithApi>, Block>
			{ |config, client| Ok(TransactionPool::new(config, transaction_pool::ChainApi::new(client))) },
		Genesis = GenesisConfig,
		Configuration = NodeConfig<Self>,
		FullService = FullComponents<Self>
			{ |config: FactoryFullConfiguration<Self>, executor: TaskExecutor|
				FullComponents::<Factory>::new(config, executor) },
		AuthoritySetup = {
			|service: Self::FullService, executor: TaskExecutor, key: Arc<Pair>| {
				if service.config.custom.grandpa_authority {
					info!("Running Grandpa session as Authority {}", key.public());
					let link_half = service.config().custom.grandpa_link_half.as_ref().take()
						.expect("Link Half is present for Full Services or setup failed before. qed");
					// executor.spawn(
					let grandpa_fut = grandpa::run_grandpa(
							grandpa::Config {
								gossip_duration: Duration::new(4, 0), // FIXME: make this available through chainspec?
								local_key: Some(key.clone()),
								name: Some(service.config().name.clone())
							},
							(*link_half).clone(),
							grandpa::NetworkBridge::new(service.network())
						);
				}
				if !service.config.custom.grandpa_authority_only {
					info!("Using authority key {}", key.public());
					executor.spawn(start_aura(
						AuraConfig {
							local_key: Some(key),
							slot_duration: AURA_SLOT_DURATION,
						},
						service.client(),
						service.proposer(),
						service.network(),
					));
				}
				Ok(service)
			}
		},
		LightService = LightComponents<Self>
			{ |config, executor| <LightComponents<Factory>>::new(config, executor) },
<<<<<<< HEAD
		FullImportQueue = AuraImportQueue<Self::Block, GrandpaBlockImport<Self>>
			{ |config: &mut FactoryFullConfiguration<Self> , client: Arc<FullClient<Self>>| {
				let (block_import, link_half) = grandpa::block_import(client.clone(), client)?;
				config.custom.grandpa_link_half = Some(link_half); 
					
				Ok(import_queue(AuraConfig {
					local_key: None,
					slot_duration: 5
				}, Arc::new(block_import)))
			}},
		LightImportQueue = AuraImportQueue<Self::Block, LightClient<Self>>
			{ |ref mut config, client| Ok(
				import_queue(AuraConfig {
=======
		FullImportQueue = AuraImportQueue<Self::Block, FullClient<Self>, NothingExtra>
			{ |config, client| Ok(import_queue(
				AuraConfig {
>>>>>>> db8beaef
					local_key: None,
					slot_duration: 5
				},
				client,
				NothingExtra,
			))
			},
		LightImportQueue = AuraImportQueue<Self::Block, LightClient<Self>, NothingExtra>
			{ |config, client| Ok(import_queue(
				AuraConfig {
					local_key: None,
					slot_duration: 5
				},
				client,
				NothingExtra,
			))
			},
	}
}


#[cfg(test)]
mod tests {
	#[cfg(feature = "rhd")]
	fn test_sync() {
		use {service_test, Factory};
		use client::{ImportBlock, BlockOrigin};

		let alice: Arc<ed25519::Pair> = Arc::new(Keyring::Alice.into());
		let bob: Arc<ed25519::Pair> = Arc::new(Keyring::Bob.into());
		let validators = vec![alice.public().0.into(), bob.public().0.into()];
		let keys: Vec<&ed25519::Pair> = vec![&*alice, &*bob];
		let offline = Arc::new(RwLock::new(OfflineTracker::new()));
		let dummy_runtime = ::tokio::runtime::Runtime::new().unwrap();
		let block_factory = |service: &<Factory as service::ServiceFactory>::FullService| {
			let block_id = BlockId::number(service.client().info().unwrap().chain.best_number);
			let parent_header = service.client().header(&block_id).unwrap().unwrap();
			let consensus_net = ConsensusNetwork::new(service.network(), service.client().clone());
			let proposer_factory = consensus::ProposerFactory {
				client: service.client().clone(),
				transaction_pool: service.transaction_pool().clone(),
				network: consensus_net,
				offline: offline.clone(),
				force_delay: 0,
				handle: dummy_runtime.executor(),
			};
			let (proposer, _, _) = proposer_factory.init(&parent_header, &validators, alice.clone()).unwrap();
			let block = proposer.propose().expect("Error making test block");
			ImportBlock {
				origin: BlockOrigin::File,
				justification: Vec::new(),
				internal_justification: Vec::new(),
				finalized: true,
				body: Some(block.extrinsics),
				header: block.header,
				auxiliary: Vec::new(),
			}
		};
		let extrinsic_factory = |service: &<Factory as service::ServiceFactory>::FullService| {
			let payload = (0, Call::Balances(BalancesCall::transfer(RawAddress::Id(bob.public().0.into()), 69.into())), Era::immortal(), service.client().genesis_hash());
			let signature = alice.sign(&payload.encode()).into();
			let id = alice.public().0.into();
			let xt = UncheckedExtrinsic {
				signature: Some((RawAddress::Id(id), signature, payload.0, Era::immortal())),
				function: payload.1,
			}.encode();
			let v: Vec<u8> = Decode::decode(&mut xt.as_slice()).unwrap();
			OpaqueExtrinsic(v)
		};
		service_test::sync::<Factory, _, _>(chain_spec::integration_test_config(), block_factory, extrinsic_factory);
	}

}<|MERGE_RESOLUTION|>--- conflicted
+++ resolved
@@ -28,12 +28,8 @@
 	ServiceFactory,
 };
 use node_executor;
-<<<<<<< HEAD
-use consensus::{import_queue, start_aura, Config as AuraConfig, AuraImportQueue};
+use consensus::{import_queue, start_aura, Config as AuraConfig, AuraImportQueue, NothingExtra};
 use primitives::ed25519::Pair;
-=======
-use consensus::{import_queue, start_aura, Config as AuraConfig, AuraImportQueue, NothingExtra};
->>>>>>> db8beaef
 use client;
 use std::time::Duration;
 use grandpa;
@@ -43,7 +39,7 @@
 type GrandpaBlockImport<F> = grandpa::GrandpaBlockImport<
 	FullBackend<F>,
 	FullExecutor<F>,
-	<F as ServiceFactory>::Block, 
+	<F as ServiceFactory>::Block,
 	Arc<client::Client<FullBackend<F>, FullExecutor<F>, <F as ServiceFactory>::Block, <F as ServiceFactory>::RuntimeApi>>,
 	<F as ServiceFactory>::RuntimeApi
 >;
@@ -51,7 +47,7 @@
 type GrandpaLinkHalf<F> = grandpa::LinkHalf<
 	FullBackend<F>,
 	FullExecutor<F>,
-	<F as ServiceFactory>::Block, 
+	<F as ServiceFactory>::Block,
 	<F as ServiceFactory>::RuntimeApi
 >;
 
@@ -129,25 +125,23 @@
 		},
 		LightService = LightComponents<Self>
 			{ |config, executor| <LightComponents<Factory>>::new(config, executor) },
-<<<<<<< HEAD
 		FullImportQueue = AuraImportQueue<Self::Block, GrandpaBlockImport<Self>>
 			{ |config: &mut FactoryFullConfiguration<Self> , client: Arc<FullClient<Self>>| {
 				let (block_import, link_half) = grandpa::block_import(client.clone(), client)?;
-				config.custom.grandpa_link_half = Some(link_half); 
-					
-				Ok(import_queue(AuraConfig {
-					local_key: None,
-					slot_duration: 5
-				}, Arc::new(block_import)))
+				config.custom.grandpa_link_half = Some(link_half);
+
+				Ok(import_queue(
+					AuraConfig {
+						local_key: None,
+						slot_duration: 5
+					},
+					Arc::new(block_import),
+					NothingExtra,
+				))
 			}},
 		LightImportQueue = AuraImportQueue<Self::Block, LightClient<Self>>
 			{ |ref mut config, client| Ok(
 				import_queue(AuraConfig {
-=======
-		FullImportQueue = AuraImportQueue<Self::Block, FullClient<Self>, NothingExtra>
-			{ |config, client| Ok(import_queue(
-				AuraConfig {
->>>>>>> db8beaef
 					local_key: None,
 					slot_duration: 5
 				},
